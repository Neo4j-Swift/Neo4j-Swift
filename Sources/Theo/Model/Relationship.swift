--- conflicted
+++ resolved
@@ -242,31 +242,15 @@
 
         return query
     }
-<<<<<<< HEAD
-    
-    //MARK: Query
-    public static func queryFor(type: String, andProperties properties: [String:PackProtocol], relationshipAlias: String = "rel") -> Request {
-        let relationshipAlias = relationshipAlias == "" ? relationshipAlias : "`\(relationshipAlias)`"
-        
-=======
 
     //MARK: Query
     public static func queryFor(type: String, andProperties properties: [String:PackProtocol], relationshipAlias: String = "rel", skip: UInt64 = 0, limit: UInt64 = 25) -> Request {
         let relationshipAlias = relationshipAlias == "" ? relationshipAlias : "`\(relationshipAlias)`"
 
->>>>>>> 3602db88
         var propertiesQuery = properties.keys.map { "\(relationshipAlias).`\($0)`= {\($0)}" }.joined(separator: "\nAND ")
         if propertiesQuery != "" {
             propertiesQuery = "WHERE " + propertiesQuery
         }
-<<<<<<< HEAD
-        
-        
-        let query = """
-        MATCH (a)-[\(relationshipAlias):\(type)]->(b)
-        \(propertiesQuery)
-        RETURN a,\(relationshipAlias),b
-=======
 
         let skipQuery = skip > 0 ? " SKIP \(skip)" : ""
         let limitQuery = limit > 0 ? " LIMIT \(limit)" : ""
@@ -275,7 +259,6 @@
         MATCH (a)-[\(relationshipAlias):`\(type)`]->(b)
         \(propertiesQuery)
         RETURN a,\(relationshipAlias),b\(skipQuery)\(limitQuery)
->>>>>>> 3602db88
         """
         return Request.run(statement: query, parameters: Map(dictionary: properties))
     }
